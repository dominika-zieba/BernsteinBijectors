#Coupling Normalising flow with Bernstein Bijectors, based on distrax example. 

import numpy as np
import jax
import jax.numpy as jnp

from typing import Any, Iterator, Mapping, Optional, Sequence, Tuple
import haiku as hk  
import distrax
<<<<<<< HEAD
from bernsteinbijectors.BernsteinBijector import BernsteinBijector
=======
from bernsteinbijectors import BernsteinBijector
>>>>>>> fd082ffd

Array = jnp.ndarray
PRNGKey = Array
OptState = Any


def make_conditioner(
    event_shape: Sequence[int],
    hidden_sizes: Sequence[int],
    num_bijector_params: int
) -> hk.Sequential:
  """Creates an."""

  #print('num bij prams', num_bijector_params)

  return hk.Sequential([
      hk.Flatten(preserve_dims=-len(event_shape)),
      hk.nets.MLP(hidden_sizes, activate_final=True),
      # We initialize this linear layer to zero so that the flow is initialized
      # to the identity function.
      hk.Linear(
          np.prod(event_shape) * num_bijector_params,
          w_init=jnp.zeros,
          b_init=jnp.zeros),
      hk.Reshape(tuple(event_shape) + (num_bijector_params,), preserve_dims=-1),
  ])

def make_flow_model(
    event_shape: Sequence[int],
    num_layers: int = 4,
    hidden_sizes: Sequence[int] = [250, 250],
    bernstein_degree: int = 20,
) -> distrax.Transformed:
    """Creates the flow model."""
    # Alternating binary mask.
    mask = np.arange(0, np.prod(event_shape)) % 2
    mask = np.reshape(mask, event_shape)
    mask = mask.astype(bool)

    def bijector_fn(params: Array):
        return BernsteinBijector(params)

    num_bijector_params = bernstein_degree

    layers = []
    for _ in range(num_layers):
        layer = distrax.MaskedCoupling(
            mask=mask,
            bijector=bijector_fn,
            conditioner=make_conditioner(event_shape, hidden_sizes,
                                        num_bijector_params))
        layers.append(layer)
        # Flip the mask after each layer.
        mask = jnp.logical_not(mask)

    # We invert the flow so that the `forward` method is called with `log_prob`.
    flow = distrax.Inverse(distrax.Chain(layers))   #bijective transformation from latent space (uniform dist) to data space (target distribution) 

    base_distribution = distrax.Independent(
        distrax.Uniform(low=jnp.zeros(event_shape), high=jnp.ones(event_shape)*1),
        reinterpreted_batch_ndims=len(event_shape)
    )

    return distrax.Transformed(base_distribution, flow)<|MERGE_RESOLUTION|>--- conflicted
+++ resolved
@@ -1,17 +1,13 @@
-#Coupling Normalising flow with Bernstein Bijectors, based on distrax example. 
+#Coupling Normalising flow with Bernstein Bijectors, based on distrax example.
 
 import numpy as np
 import jax
 import jax.numpy as jnp
 
 from typing import Any, Iterator, Mapping, Optional, Sequence, Tuple
-import haiku as hk  
+import haiku as hk
 import distrax
-<<<<<<< HEAD
-from bernsteinbijectors.BernsteinBijector import BernsteinBijector
-=======
 from bernsteinbijectors import BernsteinBijector
->>>>>>> fd082ffd
 
 Array = jnp.ndarray
 PRNGKey = Array
@@ -68,7 +64,7 @@
         mask = jnp.logical_not(mask)
 
     # We invert the flow so that the `forward` method is called with `log_prob`.
-    flow = distrax.Inverse(distrax.Chain(layers))   #bijective transformation from latent space (uniform dist) to data space (target distribution) 
+    flow = distrax.Inverse(distrax.Chain(layers))   #bijective transformation from latent space (uniform dist) to data space (target distribution)
 
     base_distribution = distrax.Independent(
         distrax.Uniform(low=jnp.zeros(event_shape), high=jnp.ones(event_shape)*1),
